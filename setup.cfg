--- conflicted
+++ resolved
@@ -1,9 +1,5 @@
 [metadata]
 name = djorm-ext-pgfulltext
-<<<<<<< HEAD
-version = 0.9.4
-=======
->>>>>>> 64983cc7
 author = Lovely Team
 author-email = engineering@livelovely.com
 summary = PostgreSQL Full Text Search integration with django orm.
