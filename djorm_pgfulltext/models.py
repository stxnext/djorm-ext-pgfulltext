--- conflicted
+++ resolved
@@ -1,21 +1,11 @@
 # -*- coding: utf-8 -*-
-import psycopg2
-
 from itertools import repeat
+import re
+
 from django.db import models, connections
 from django.db.models.query import QuerySet
 from django.db.models.sql.aggregates import Aggregate as SQLAggregate
 from django.db.models import Aggregate
-import re
-
-from djorm_pgfulltext.utils import adapt
-
-# Compatibility import and fixes section.
-
-try:
-    from django.utils.encoding import force_unicode as force_text
-except ImportError:
-    from django.utils.encoding import force_text
 
 try:
     from django.db.transaction import atomic
@@ -273,17 +263,12 @@
             .annotate(**{agg_name: StringAgg(to_field)})\
             .values(agg_name)
 
-<<<<<<< HEAD
-        return "setweight(to_tsvector('%s', coalesce(%s.%s, '')), '%s')" % \
-               (config, qn(self.model._meta.db_table), qn(field.column), weight)
-=======
         sql = re.sub(
             r' GROUP(.*?)\)',
             ')',
             '(%s)' % q.query.sql_with_params()[0] % model_pk)
 
         return sql
->>>>>>> a6dbbd8e
 
 
 class SearchQuerySet(QuerySet):
@@ -335,10 +320,10 @@
 
         if query:
             function = "to_tsquery" if raw else "plainto_tsquery"
-            ts_query = "%s('%s', %s)" % (
+            ts_query = "%s('%s', '%s')" % (
                 function,
                 config,
-                adapt(query)
+                query
             )
 
             full_search_field = "%s.%s" % (
